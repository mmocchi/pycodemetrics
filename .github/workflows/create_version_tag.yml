--- conflicted
+++ resolved
@@ -18,12 +18,9 @@
   create-tag-and-release:
     runs-on: ubuntu-latest
     steps:
-<<<<<<< HEAD
+
     # リポジトリをチェックアウト
-    - uses: actions/checkout@v3
-=======
     - uses: actions/checkout@v4
->>>>>>> ce02923b
       with:
         fetch-depth: 0
 
